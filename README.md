# riboHMM
<<<<<<< HEAD

**riboHMM** is an algorithm (written in Python2.x) for accurately inferring 
subsequences of an RNA molecule that are translated into protein, 
using data from ribosome profiling measurements and RNA-sequencing 
based expression measurements. riboHMM uses a mixture of hidden Markov models 
to partition the RNA sequence of a transcript into translated and untranslated regions, 
restricting to at most one translated protein sequence per transcript, using 
periodicity in the ribosome footprint counts that appear when the ribosome 
is translating an RNA molecule as it moves along the molecule.

This repo contains scripts to preprocess the raw data, quantify missing information
in the measurements, and run the algorithm. This document summarizes how to download 
and setup this software package and provides instructions on how to run the software
on a test dataset of transcript models and bam files for ribosome profiling and RNA-seq.

## Dependencies

riboHMM depends on
+ [Numpy](http://www.numpy.org/)
+ [Scipy](http://www.scipy.org/)
+ [Cvxopt](http://www.cvxopt.org/)
+ [Pysam](https://github.com/pysam-developers/pysam)
+ [Cython](http://cython.org/)

[Anaconda](https://www.continuum.io/downloads) is a great python 
distribution that already has these modules packaged in them.

## Obtaining and installing riboHMM

To obtain the source code from github, let us assume you want to clone this repo into a
directory named `proj`:

    mkdir ~/proj
    cd ~/proj
    git clone https://github.com/rajanil/riboHMM

To retrieve the latest code updates, you can do the following:

    cd ~/proj/riboHMM
    git fetch
    git merge origin/master

You will need to compile the source code as follows:

    cd ~/proj/riboHMM
    python setup.py build_ext --inplace

The setup will create some .c and .so (shared object) files, and
may give some warnings, which are OK and can be ignored.

## Required data

Minimum required data are:
(1) BAM file (sorted and indexed) containing mapped reads from a ribosome 
profiling + sequencing experiment, and 
(2) GTF file containing models for transcripts that are likely expressed in the relevant
cell type -- this would usually include the reference transcript models for the organism being studied.
(3) FASTA file (indexed) containing the reference genome sequence of the organism

Optional data are:
(4) BAM file (sorted and indexed) containing mapped reads from an RNA-sequencing 
experiment for the same cell type.

If matched RNA-sequencing data is available for the same cell type, transcripts
that are expressed in that cell type can be denovo assembled using one of several software
(e.g., [StringTie]()). The cell-specific GTF file returned by these methods can be used 
in lieu of the reference transcript models for that organism.

The following sections will describe the necessary workflow, using the example data in `test/`.

## Preprocessing the data

The bam files from ribosome profiling and RNA sequencing measurements need to be converted 
into Tabix files containing the counts of reads (ribosome footprints or RNA-seq reads) 
starting at each position in the genome. 

    # convert ribosome footprint profiling bam into tabix format
    # a separate tabix file is created for each strand and for footprints of different lengths
    # by default, footprints of length 28bp to 31bp are considered
    python bam_to_tbi.py --dtype riboseq test/hg19_test_riboseq.bam

    # convert rna-seq bam into tabix format
    python bam_to_tbi.py --dtype rnaseq test/hg19_test_rnaseq.bam

## Computing mappability for Ribo-Seq data

Since ribosome footprints are typically short (28-31 base pairs), footprints originating from
many positions in the transcriptome are likely to not be uniquely mappable. Thus, with 
standard parameters for mapping ribosome footprint sequencing data, a large fraction of the
transcriptome will have no footprints mapping to them due to mappability issues. While
riboHMM can be used without accounting for missing data due to mappability, we have observed
the results to be substantially more accurate when mappability is properly handled.

Given a GTF file that contains the transcriptome, mappability information (i.e., whether each
position in the transcriptome can produce a uniquely mappable ribosome footprint or not) can
be obtained in 3 steps:

(1) Build a FASTQ file with all footprints that could originate from the given transcriptome.
Given a GTF file, you can use `construct_synthetic_footprints.py` to generate this file.

    python construct_synthetic_footprints.py

    generate a fastq file with synthetic
    ribosome-protected fragments given a transcriptome

    positional arguments:
        gtf_file

        fasta_file

    optional arguments:
      --footprint_length FOOTPRINT_LENGTH

      --output_fastq_prefix OUTPUT_FASTQ_PREFIX

For the example GTF file in `test/`, you can run

    python construct_synthetic_reads.py --output_fastq_prefix test/hg19_synfootprints test/hg19_test.gtf /data/external_public/reference_genomes/hg19/hg19.fa

(2) Map synthetic footprints, using the same mapping strategy used for the original
ribosome footprint profiling data.
For the FASTQ file generated by Step 1, we map the footprints and retain uniquely
mapped reads, giving us the bam file `test/hg19_synfootprints_29.bam`.

(3) Build a mappability TABIX file, that marks whether a footprint originating from 
a given position uniquely mapped back to the same place.
Given a BAM file obtained from Step 2, you can use `compute_mappability.py` to generate this file.

    python compute_mappability.py

    generate a tabix file that marks whether a
    footprint originating from a given position

    positional arguments:
      bam_file

      mappability_file_prefix

For the example BAM file computed in Step 2, you can run

    python compute_mappability.py test/hg19_synfootprints_29.bam test/hg19_test_mappability_29

Note that this simple approach does not handle footprints spanning splice junctions properly;
however, junction-spanning footprints contribute very little to inference under the model
and is not likely to affect the accuracy of inference significantly.

## Learning the model

To learn the model parameters, you will need to execute `learn_model.py`.

To see command-line options that need to be passed to this script, you can do the following:

    python learn_model.py

    learns the parameters of riboHMM to infer translation from ribosome profiling 
    data and RNA sequence data; RNA-seq data can also be used if available

    positional arguments:
        fasta_file          FASTA file containing the genome
                            sequence of the organism

        gtf_file            GTF file containing the models of
                            RNA transcripts

        riboseq_file        prefix of BAM file from a ribosome profiling + 
                            sequencing assay. this prefix will be used to
                            find the relevant tabix files for ribosome
                            profiling

    optional arguments:
      --restarts RESTARTS   number of re-runs of the algorithm (default: 1)

      --mintol MINTOL       convergence criterion for change in 
                            per-nucleotide marginal likelihood (default: 1e-4)

      --scale_beta SCALE_BETA
                            scaling factor for initial precision
                            values (default: 1e4).

      --batch BATCH         number of transcripts used for learning
                            model parameters (default: 1000)

      --model_file MODEL_FILE
                            file name to store the model parameters
                            (plain text file)

      --log_file LOG_FILE   file name to store some statistics of the EM 
                            algorithm (plain text file)

      --rnaseq_file RNASEQ_FILE
                            prefix of BAM file from an RNA-seq experiment. this prefix
                            will be used to identify the relevant tabix file.

      --mappability_file MAPPABILITY_FILE
                            prefix of tabix file with mappability information

As an example, we can learn the model parameters using test transcripts by running:

    python learn_model.py --rnaseq_file test/hg19_test_rnaseq --mappability_file test/hg19_mappability --log_file test/hg19_learn_model.log --model_file test/hg19_model.txt test/hg19.fa test/hg19_test.gtf test/hg19_test_riboseq

## Inferring translated sequences

To infer translated sequences, you will need to execute `infer_CDS.py`.

To see command-line options that need to be passed to this script, you can do the following:

    python infer_CDS.py

    infers the translated sequences from ribosome profiling data and 
    RNA transcript sequence data; RNA-seq data can also be used if available

    positional arguments:
      model_file            file name to containing the model parameters

      fasta_file            FASTA file containing the genome
                            sequence of the organism

      gtf_file              GTF file containing the models of
                            RNA transcripts

      riboseq_file          BAM file from a ribosome profiling +
                            sequencing assay

    optional arguments:
      --output_file OUTPUT_FILE
                            prefix of file to write out inferred
                            translated sequences for each transcript
                            model, on each strand. the file will
                            be in BED12 format.

      --rnaseq_file RNASEQ_FILE
                            prefix of tabix file with counts of
                            RNA-seq reads

      --mappability_file MAPPABILITY_FILE
                            prefix of tabix file with mappability
                            information

Having learned the model parameters in the previous step, we can infer the translated sequence
for each RNA transcript by running:

    python infer_CDS.py --rnaseq_file test/hg19_test_rnaseq --mappability_file test/hg19_mappability test/hg19_model.txt test/hg19.fa test/hg19_test.gtf test/hg19_test_riboseq
=======
Inferring translated sequences using ribosome footprint profiling

Update 06/08/2016: riboHMM is still in testing phase and a final release is not yet complete. Apologies for the delay!
>>>>>>> e0200d7d
<|MERGE_RESOLUTION|>--- conflicted
+++ resolved
@@ -1,249 +1,4 @@
 # riboHMM
-<<<<<<< HEAD
-
-**riboHMM** is an algorithm (written in Python2.x) for accurately inferring 
-subsequences of an RNA molecule that are translated into protein, 
-using data from ribosome profiling measurements and RNA-sequencing 
-based expression measurements. riboHMM uses a mixture of hidden Markov models 
-to partition the RNA sequence of a transcript into translated and untranslated regions, 
-restricting to at most one translated protein sequence per transcript, using 
-periodicity in the ribosome footprint counts that appear when the ribosome 
-is translating an RNA molecule as it moves along the molecule.
-
-This repo contains scripts to preprocess the raw data, quantify missing information
-in the measurements, and run the algorithm. This document summarizes how to download 
-and setup this software package and provides instructions on how to run the software
-on a test dataset of transcript models and bam files for ribosome profiling and RNA-seq.
-
-## Dependencies
-
-riboHMM depends on
-+ [Numpy](http://www.numpy.org/)
-+ [Scipy](http://www.scipy.org/)
-+ [Cvxopt](http://www.cvxopt.org/)
-+ [Pysam](https://github.com/pysam-developers/pysam)
-+ [Cython](http://cython.org/)
-
-[Anaconda](https://www.continuum.io/downloads) is a great python 
-distribution that already has these modules packaged in them.
-
-## Obtaining and installing riboHMM
-
-To obtain the source code from github, let us assume you want to clone this repo into a
-directory named `proj`:
-
-    mkdir ~/proj
-    cd ~/proj
-    git clone https://github.com/rajanil/riboHMM
-
-To retrieve the latest code updates, you can do the following:
-
-    cd ~/proj/riboHMM
-    git fetch
-    git merge origin/master
-
-You will need to compile the source code as follows:
-
-    cd ~/proj/riboHMM
-    python setup.py build_ext --inplace
-
-The setup will create some .c and .so (shared object) files, and
-may give some warnings, which are OK and can be ignored.
-
-## Required data
-
-Minimum required data are:
-(1) BAM file (sorted and indexed) containing mapped reads from a ribosome 
-profiling + sequencing experiment, and 
-(2) GTF file containing models for transcripts that are likely expressed in the relevant
-cell type -- this would usually include the reference transcript models for the organism being studied.
-(3) FASTA file (indexed) containing the reference genome sequence of the organism
-
-Optional data are:
-(4) BAM file (sorted and indexed) containing mapped reads from an RNA-sequencing 
-experiment for the same cell type.
-
-If matched RNA-sequencing data is available for the same cell type, transcripts
-that are expressed in that cell type can be denovo assembled using one of several software
-(e.g., [StringTie]()). The cell-specific GTF file returned by these methods can be used 
-in lieu of the reference transcript models for that organism.
-
-The following sections will describe the necessary workflow, using the example data in `test/`.
-
-## Preprocessing the data
-
-The bam files from ribosome profiling and RNA sequencing measurements need to be converted 
-into Tabix files containing the counts of reads (ribosome footprints or RNA-seq reads) 
-starting at each position in the genome. 
-
-    # convert ribosome footprint profiling bam into tabix format
-    # a separate tabix file is created for each strand and for footprints of different lengths
-    # by default, footprints of length 28bp to 31bp are considered
-    python bam_to_tbi.py --dtype riboseq test/hg19_test_riboseq.bam
-
-    # convert rna-seq bam into tabix format
-    python bam_to_tbi.py --dtype rnaseq test/hg19_test_rnaseq.bam
-
-## Computing mappability for Ribo-Seq data
-
-Since ribosome footprints are typically short (28-31 base pairs), footprints originating from
-many positions in the transcriptome are likely to not be uniquely mappable. Thus, with 
-standard parameters for mapping ribosome footprint sequencing data, a large fraction of the
-transcriptome will have no footprints mapping to them due to mappability issues. While
-riboHMM can be used without accounting for missing data due to mappability, we have observed
-the results to be substantially more accurate when mappability is properly handled.
-
-Given a GTF file that contains the transcriptome, mappability information (i.e., whether each
-position in the transcriptome can produce a uniquely mappable ribosome footprint or not) can
-be obtained in 3 steps:
-
-(1) Build a FASTQ file with all footprints that could originate from the given transcriptome.
-Given a GTF file, you can use `construct_synthetic_footprints.py` to generate this file.
-
-    python construct_synthetic_footprints.py
-
-    generate a fastq file with synthetic
-    ribosome-protected fragments given a transcriptome
-
-    positional arguments:
-        gtf_file
-
-        fasta_file
-
-    optional arguments:
-      --footprint_length FOOTPRINT_LENGTH
-
-      --output_fastq_prefix OUTPUT_FASTQ_PREFIX
-
-For the example GTF file in `test/`, you can run
-
-    python construct_synthetic_reads.py --output_fastq_prefix test/hg19_synfootprints test/hg19_test.gtf /data/external_public/reference_genomes/hg19/hg19.fa
-
-(2) Map synthetic footprints, using the same mapping strategy used for the original
-ribosome footprint profiling data.
-For the FASTQ file generated by Step 1, we map the footprints and retain uniquely
-mapped reads, giving us the bam file `test/hg19_synfootprints_29.bam`.
-
-(3) Build a mappability TABIX file, that marks whether a footprint originating from 
-a given position uniquely mapped back to the same place.
-Given a BAM file obtained from Step 2, you can use `compute_mappability.py` to generate this file.
-
-    python compute_mappability.py
-
-    generate a tabix file that marks whether a
-    footprint originating from a given position
-
-    positional arguments:
-      bam_file
-
-      mappability_file_prefix
-
-For the example BAM file computed in Step 2, you can run
-
-    python compute_mappability.py test/hg19_synfootprints_29.bam test/hg19_test_mappability_29
-
-Note that this simple approach does not handle footprints spanning splice junctions properly;
-however, junction-spanning footprints contribute very little to inference under the model
-and is not likely to affect the accuracy of inference significantly.
-
-## Learning the model
-
-To learn the model parameters, you will need to execute `learn_model.py`.
-
-To see command-line options that need to be passed to this script, you can do the following:
-
-    python learn_model.py
-
-    learns the parameters of riboHMM to infer translation from ribosome profiling 
-    data and RNA sequence data; RNA-seq data can also be used if available
-
-    positional arguments:
-        fasta_file          FASTA file containing the genome
-                            sequence of the organism
-
-        gtf_file            GTF file containing the models of
-                            RNA transcripts
-
-        riboseq_file        prefix of BAM file from a ribosome profiling + 
-                            sequencing assay. this prefix will be used to
-                            find the relevant tabix files for ribosome
-                            profiling
-
-    optional arguments:
-      --restarts RESTARTS   number of re-runs of the algorithm (default: 1)
-
-      --mintol MINTOL       convergence criterion for change in 
-                            per-nucleotide marginal likelihood (default: 1e-4)
-
-      --scale_beta SCALE_BETA
-                            scaling factor for initial precision
-                            values (default: 1e4).
-
-      --batch BATCH         number of transcripts used for learning
-                            model parameters (default: 1000)
-
-      --model_file MODEL_FILE
-                            file name to store the model parameters
-                            (plain text file)
-
-      --log_file LOG_FILE   file name to store some statistics of the EM 
-                            algorithm (plain text file)
-
-      --rnaseq_file RNASEQ_FILE
-                            prefix of BAM file from an RNA-seq experiment. this prefix
-                            will be used to identify the relevant tabix file.
-
-      --mappability_file MAPPABILITY_FILE
-                            prefix of tabix file with mappability information
-
-As an example, we can learn the model parameters using test transcripts by running:
-
-    python learn_model.py --rnaseq_file test/hg19_test_rnaseq --mappability_file test/hg19_mappability --log_file test/hg19_learn_model.log --model_file test/hg19_model.txt test/hg19.fa test/hg19_test.gtf test/hg19_test_riboseq
-
-## Inferring translated sequences
-
-To infer translated sequences, you will need to execute `infer_CDS.py`.
-
-To see command-line options that need to be passed to this script, you can do the following:
-
-    python infer_CDS.py
-
-    infers the translated sequences from ribosome profiling data and 
-    RNA transcript sequence data; RNA-seq data can also be used if available
-
-    positional arguments:
-      model_file            file name to containing the model parameters
-
-      fasta_file            FASTA file containing the genome
-                            sequence of the organism
-
-      gtf_file              GTF file containing the models of
-                            RNA transcripts
-
-      riboseq_file          BAM file from a ribosome profiling +
-                            sequencing assay
-
-    optional arguments:
-      --output_file OUTPUT_FILE
-                            prefix of file to write out inferred
-                            translated sequences for each transcript
-                            model, on each strand. the file will
-                            be in BED12 format.
-
-      --rnaseq_file RNASEQ_FILE
-                            prefix of tabix file with counts of
-                            RNA-seq reads
-
-      --mappability_file MAPPABILITY_FILE
-                            prefix of tabix file with mappability
-                            information
-
-Having learned the model parameters in the previous step, we can infer the translated sequence
-for each RNA transcript by running:
-
-    python infer_CDS.py --rnaseq_file test/hg19_test_rnaseq --mappability_file test/hg19_mappability test/hg19_model.txt test/hg19.fa test/hg19_test.gtf test/hg19_test_riboseq
-=======
 Inferring translated sequences using ribosome footprint profiling
 
-Update 06/08/2016: riboHMM is still in testing phase and a final release is not yet complete. Apologies for the delay!
->>>>>>> e0200d7d
+Update 06/08/2016: riboHMM is still in testing phase and a final release is not yet complete. Apologies for the delay!